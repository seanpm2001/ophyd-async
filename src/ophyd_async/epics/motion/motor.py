import asyncio
import time
from dataclasses import replace
from typing import Optional

from bluesky.protocols import Movable, Stoppable

<<<<<<< HEAD
from ophyd_async.core import StandardReadable, WatchableAsyncStatus
from ophyd_async.core.async_status import AsyncStatus
from ophyd_async.core.signal import observe_value
from ophyd_async.core.utils import WatcherUpdate
=======
from ophyd_async.core import AsyncStatus, ConfigSignal, HintedSignal, StandardReadable
>>>>>>> f1ec4058

from ..signal.signal import epics_signal_r, epics_signal_rw, epics_signal_x


class Motor(StandardReadable, Movable, Stoppable):
    """Device that moves a motor record"""

    def __init__(self, prefix: str, name="") -> None:
        # Define some signals
        with self.add_children_as_readables(ConfigSignal):
            self.motor_egu = epics_signal_r(str, prefix + ".EGU")
            self.velocity = epics_signal_rw(float, prefix + ".VELO")

        with self.add_children_as_readables(HintedSignal):
            self.user_readback = epics_signal_r(float, prefix + ".RBV")

        self.user_setpoint = epics_signal_rw(float, prefix + ".VAL")
        self.max_velocity = epics_signal_r(float, prefix + ".VMAX")
        self.acceleration_time = epics_signal_rw(float, prefix + ".ACCL")
        self.precision = epics_signal_r(int, prefix + ".PREC")
        self.deadband = epics_signal_r(float, prefix + ".RDBD")
        self.motor_done_move = epics_signal_r(int, prefix + ".DMOV")
        self.low_limit_travel = epics_signal_rw(float, prefix + ".LLM")
        self.high_limit_travel = epics_signal_rw(float, prefix + ".HLM")

        self.motor_stop = epics_signal_x(prefix + ".STOP")
        # Whether set() should complete successfully or not
        self._set_success = True
        super().__init__(name=name)

    def set_name(self, name: str):
        super().set_name(name)
        # Readback should be named the same as its parent in read()
        self.user_readback.set_name(name)

    async def _move(
        self, new_position: float
    ) -> tuple[WatcherUpdate[float], AsyncStatus]:
        self._set_success = True
        old_position, units, precision = await asyncio.gather(
            self.user_setpoint.get_value(),
            self.motor_egu.get_value(),
            self.precision.get_value(),
        )
        move_status = self.user_setpoint.set(new_position, wait=True)
        if not self._set_success:
            raise RuntimeError("Motor was stopped")
        return (
            WatcherUpdate(
                initial=old_position,
                current=old_position,
                target=new_position,
                unit=units,
                precision=precision,
            ),
            move_status,
        )

    def move(self, new_position: float, timeout: Optional[float] = None):
        """Commandline only synchronous move of a Motor"""
        from bluesky.run_engine import call_in_bluesky_event_loop, in_bluesky_event_loop

        if in_bluesky_event_loop():
            raise RuntimeError("Will deadlock run engine if run in a plan")
        call_in_bluesky_event_loop(self._move(new_position), timeout)  # type: ignore

    @WatchableAsyncStatus.wrap
    async def set(self, new_position: float, timeout: float = 0.0):
        update, move_status = await self._move(new_position)
        start = time.monotonic()
        async for current_position in observe_value(
            self.user_readback, done_status=move_status
        ):
            if not self._set_success:
                raise RuntimeError("Motor was stopped")
            yield replace(
                update,
                name=self.name,
                current=current_position,
                time_elapsed=time.monotonic() - start,
            )

    async def stop(self, success=False):
        self._set_success = success
        # Put with completion will never complete as we are waiting for completion on
        # the move above, so need to pass wait=False
        await self.motor_stop.trigger(wait=False)
        # Trigger any callbacks
        await self.user_readback._backend.put(await self.user_readback.get_value())<|MERGE_RESOLUTION|>--- conflicted
+++ resolved
@@ -5,14 +5,15 @@
 
 from bluesky.protocols import Movable, Stoppable
 
-<<<<<<< HEAD
-from ophyd_async.core import StandardReadable, WatchableAsyncStatus
-from ophyd_async.core.async_status import AsyncStatus
+from ophyd_async.core import (
+    AsyncStatus,
+    ConfigSignal,
+    HintedSignal,
+    StandardReadable,
+    WatchableAsyncStatus,
+)
 from ophyd_async.core.signal import observe_value
 from ophyd_async.core.utils import WatcherUpdate
-=======
-from ophyd_async.core import AsyncStatus, ConfigSignal, HintedSignal, StandardReadable
->>>>>>> f1ec4058
 
 from ..signal.signal import epics_signal_r, epics_signal_rw, epics_signal_x
 
